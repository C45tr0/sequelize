'use strict';

var Support   = require(__dirname + '/../support')
  , expectsql = Support.expectsql
  , current   = Support.sequelize
  , sql       = current.dialect.QueryGenerator
  , current = Support.sequelize;

// Notice: [] will be replaced by dialect specific tick/quote character when there is not dialect specific expectation but only a default expectation

suite(Support.getTestDialectTeaser('SQL'), function() {
  suite('addIndex', function () {
    test('naming', function () {
      expectsql(sql.addIndexQuery('table', ['column1', 'column2'], {}, 'table'), {
        default: 'CREATE INDEX [table_column1_column2] ON [table] ([column1], [column2])',
        mysql: 'ALTER TABLE `table` ADD INDEX `table_column1_column2` (`column1`, `column2`)'
      });

      if (current.dialect.supports.schemas) {
        expectsql(sql.addIndexQuery('schema.table', ['column1', 'column2'], {}), {
          default: 'CREATE INDEX [schema_table_column1_column2] ON [schema].[table] ([column1], [column2])',
        });

        expectsql(sql.addIndexQuery({
          schema: 'schema',
          tableName: 'table'
        }, ['column1', 'column2'], {}, 'schema_table'), {
          default: 'CREATE INDEX [schema_table_column1_column2] ON [schema].[table] ([column1], [column2])'
        });

        expectsql(sql.addIndexQuery(sql.quoteTable(sql.addSchema({
          _schema: 'schema',
          tableName: 'table'
        })), ['column1', 'column2'], {}), {
          default: 'CREATE INDEX [schema_table_column1_column2] ON [schema].[table] ([column1], [column2])'
        });
      }
    });

    test('type and method', function () {
      expectsql(sql.addIndexQuery('User', ['fieldC'], {
          type: 'FULLTEXT',
          concurrently: true
        }), {
        sqlite: 'CREATE INDEX `user_field_c` ON `User` (`fieldC`)',
        mssql: 'CREATE FULLTEXT INDEX [user_field_c] ON [User] ([fieldC])',
        postgres: 'CREATE INDEX CONCURRENTLY "user_field_c" ON "User" ("fieldC")',
        mysql: 'ALTER TABLE `User` ADD FULLTEXT INDEX `user_field_c` (`fieldC`)'
      });

      expectsql(sql.addIndexQuery('User', ['fieldB', {attribute: 'fieldA', collate: 'en_US', order: 'DESC', length: 5}], {
          name: 'a_b_uniq',
          unique: true,
          method: 'BTREE',
          parser: 'foo'
        }), {
        sqlite: 'CREATE UNIQUE INDEX `a_b_uniq` ON `User` (`fieldB`, `fieldA` COLLATE `en_US` DESC)',
        mssql: 'CREATE UNIQUE INDEX [a_b_uniq] ON [User] ([fieldB], [fieldA] DESC)',
        postgres: 'CREATE UNIQUE INDEX "a_b_uniq" ON "User" USING BTREE ("fieldB", "fieldA" COLLATE "en_US" DESC)',
        mysql: 'ALTER TABLE `User` ADD UNIQUE INDEX `a_b_uniq` USING BTREE (`fieldB`, `fieldA`(5) DESC) WITH PARSER foo',
      });
    });

    test('POJO field', function () {
      expectsql(sql.addIndexQuery('table', [{ attribute: 'column', collate: 'BINARY', length: 5, order: 'DESC'}], {}, 'table'), {
        default: 'CREATE INDEX [table_column] ON [table] ([column] COLLATE [BINARY] DESC)',
        mssql: 'CREATE INDEX [table_column] ON [table] ([column] DESC)',
        mysql: 'ALTER TABLE `table` ADD INDEX `table_column` (`column`(5) DESC)'
      });
    });

    test('function', function () {
      expectsql(sql.addIndexQuery('table', [current.fn('UPPER', current.col('test'))], { name: 'myindex'}), {
        default: 'CREATE INDEX [myindex] ON [table] (UPPER([test]))',
        mysql: 'ALTER TABLE `table` ADD INDEX `myindex` (UPPER(`test`))'
      });
    });

    if (current.dialect.supports.index.using === 2) {
      test('USING', function () {
        expectsql(sql.addIndexQuery('table', {
          fields: ['event'],
          using: 'gin'
        }), {
          postgres: 'CREATE INDEX "table_event" ON "table" USING gin ("event")'
        });
      });
    }

    if (current.dialect.supports.index.where) {
      test('WHERE', function () {
        expectsql(sql.addIndexQuery('table', {
          fields: ['type'],
          where: {
            type: 'public'
          }
        }), {
          postgres: 'CREATE INDEX "table_type" ON "table" ("type") WHERE "type" = \'public\'',
          mssql: 'CREATE INDEX [table_type] ON [table] ([type]) WHERE [type] = N\'public\''
        });

        expectsql(sql.addIndexQuery('table', {
          fields: ['type'],
          where: {
            type: {
              $or: [
                'group',
                'private'
              ]
            }
          }
        }), {
          postgres: 'CREATE INDEX "table_type" ON "table" ("type") WHERE ("type" = \'group\' OR "type" = \'private\')',
          mssql: 'CREATE INDEX [table_type] ON [table] ([type]) WHERE ([type] = N\'group\' OR [type] = N\'private\')'
        });

        expectsql(sql.addIndexQuery('table', {
          fields: ['type'],
          where: {
            type: {
              $ne: null
            }
          }
        }), {
          postgres: 'CREATE INDEX "table_type" ON "table" ("type") WHERE "type" IS NOT NULL',
          mssql: 'CREATE INDEX [table_type] ON [table] ([type]) WHERE [type] IS NOT NULL'
        });
      });
    }

<<<<<<< HEAD
    if (current.dialect.supports.JSON) {
      if (current.dialect.name !== 'mysql') {
        test('operator', function () {
          expectsql(sql.addIndexQuery('table', {
            fields: ['event'],
            using: 'gin',
            operator: 'jsonb_path_ops'
          }), {
            postgres: 'CREATE INDEX "table_event" ON "table" USING gin ("event" jsonb_path_ops)'
          });
=======
    if (current.dialect.supports.JSONB) {
      test('operator', function () {
        expectsql(sql.addIndexQuery('table', {
          fields: ['event'],
          using: 'gin',
          operator: 'jsonb_path_ops'
        }), {
          postgres: 'CREATE INDEX "table_event" ON "table" USING gin ("event" jsonb_path_ops)'
>>>>>>> 943bdf23
        });
      }
    }

    if (current.dialect.name === 'postgres') {
      test('show indexes', function () {
        expectsql(sql.showIndexesQuery('table'), {
          postgres: 'SELECT i.relname AS name, ix.indisprimary AS primary, ix.indisunique AS unique, ix.indkey AS indkey, ' +
          'array_agg(a.attnum) as column_indexes, array_agg(a.attname) AS column_names, pg_get_indexdef(ix.indexrelid) ' +
          'AS definition FROM pg_class t, pg_class i, pg_index ix, pg_attribute a ' +
          'WHERE t.oid = ix.indrelid AND i.oid = ix.indexrelid AND a.attrelid = t.oid AND ' +
          't.relkind = \'r\' and t.relname = \'table\' GROUP BY i.relname, ix.indexrelid, ix.indisprimary, ix.indisunique, ix.indkey ORDER BY i.relname;'
        });

        expectsql(sql.showIndexesQuery({tableName: 'table', schema: 'schema'}), {
          postgres: 'SELECT i.relname AS name, ix.indisprimary AS primary, ix.indisunique AS unique, ix.indkey AS indkey, ' +
          'array_agg(a.attnum) as column_indexes, array_agg(a.attname) AS column_names, pg_get_indexdef(ix.indexrelid) ' +
          'AS definition FROM pg_class t, pg_class i, pg_index ix, pg_attribute a, pg_namespace s ' +
          'WHERE t.oid = ix.indrelid AND i.oid = ix.indexrelid AND a.attrelid = t.oid AND ' +
          't.relkind = \'r\' and t.relname = \'table\' AND s.oid = t.relnamespace AND s.nspname = \'schema\' ' +
          'GROUP BY i.relname, ix.indexrelid, ix.indisprimary, ix.indisunique, ix.indkey ORDER BY i.relname;'
        });
      });
    }
  });

  suite('removeIndex', function () {
    test('naming', function () {
      expectsql(sql.removeIndexQuery('table', ['column1', 'column2'], {}, 'table'), {
        mysql: 'DROP INDEX `table_column1_column2` ON `table`',
        mssql: 'DROP INDEX [table_column1_column2] ON [table]',
        default: 'DROP INDEX IF EXISTS [table_column1_column2]'
      });
    });
  });
});<|MERGE_RESOLUTION|>--- conflicted
+++ resolved
@@ -128,18 +128,6 @@
       });
     }
 
-<<<<<<< HEAD
-    if (current.dialect.supports.JSON) {
-      if (current.dialect.name !== 'mysql') {
-        test('operator', function () {
-          expectsql(sql.addIndexQuery('table', {
-            fields: ['event'],
-            using: 'gin',
-            operator: 'jsonb_path_ops'
-          }), {
-            postgres: 'CREATE INDEX "table_event" ON "table" USING gin ("event" jsonb_path_ops)'
-          });
-=======
     if (current.dialect.supports.JSONB) {
       test('operator', function () {
         expectsql(sql.addIndexQuery('table', {
@@ -148,9 +136,8 @@
           operator: 'jsonb_path_ops'
         }), {
           postgres: 'CREATE INDEX "table_event" ON "table" USING gin ("event" jsonb_path_ops)'
->>>>>>> 943bdf23
         });
-      }
+      });
     }
 
     if (current.dialect.name === 'postgres') {
