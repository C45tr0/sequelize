'use strict';

/*jshint -W110 */
const Support = require(__dirname + '/../support')
  , DataTypes = require(__dirname + '/../../../lib/data-types')
  , expect = require('chai').expect
  , expectsql = Support.expectsql
  , Sequelize = Support.Sequelize
  , current = Support.sequelize
  , sql = current.dialect.QueryGenerator;

// Notice: [] will be replaced by dialect specific tick/quote character when there is not dialect specific expectation but only a default expectation
if (current.dialect.supports.JSON) {
<<<<<<< HEAD
  const type = DataTypes[current.dialect.name].JSON ?
    new DataTypes[current.dialect.name].JSON() :
    new DataTypes.JSON();

  suite(Support.getTestDialectTeaser('SQL'), function() {
=======
  suite(Support.getTestDialectTeaser('SQL'), function () {
>>>>>>> 943bdf23
    suite('JSON', function () {
      suite('escape', function () {
        test('plain string', function () {
          expectsql(sql.escape('string', { type: type }), {
            default: '\'"string"\'',
            mysql: '\'\\"string\\"\''
          });
        });

        test('plain int', function () {
          expectsql(sql.escape(0, { type: type }), {
            default: '\'0\''
          });
          expectsql(sql.escape(123, { type: type }), {
            default: '\'123\''
          });
        });

        test('boolean', function () {
          expectsql(sql.escape(true, { type: type }), {
            default: '\'true\''
          });
          expectsql(sql.escape(false, { type: type }), {
            default: '\'false\''
          });
        });

        test('NULL', function () {
          expectsql(sql.escape(null, { type: type }), {
            default: 'NULL'
          });
        });

        test('nested object', function () {
          expectsql(sql.escape({ some: 'nested', more: { nested: true }, answer: 42 }, { type: type }), {
            default: '\'{"some":"nested","more":{"nested":true},"answer":42}\'',
            mysql: '\'{\\"some\\":\\"nested\\",\\"more\\":{\\"nested\\":true},\\"answer\\":42}\''
          });
        });

<<<<<<< HEAD
        if (current.dialect.name === 'postgres') {
=======
        if (current.dialect.supports.ARRAY) {
>>>>>>> 943bdf23
          test('array of JSON', function () {
            expectsql(sql.escape([
              { some: 'nested', more: { nested: true }, answer: 42 },
              43,
              'joe'
<<<<<<< HEAD
            ], { type: DataTypes.ARRAY(DataTypes.JSON)}), {
              postgres: 'ARRAY[\'{"some":"nested","more":{"nested":true},"answer":42}\',\'43\',\'"joe"\']::JSON[]'
            });
          });
          test('array of JSONB', function () {
            expectsql(sql.escape([
              { some: 'nested', more: { nested: true }, answer: 42 },
              43,
              'joe'
            ], { type: DataTypes.ARRAY(DataTypes.JSONB)}), {
              postgres: 'ARRAY[\'{"some":"nested","more":{"nested":true},"answer":42}\',\'43\',\'"joe"\']::JSONB[]'
            });
          });
        }
=======
            ], { type: DataTypes.ARRAY(DataTypes.JSON) }), {
                postgres: 'ARRAY[\'{"some":"nested","more":{"nested":true},"answer":42}\',\'43\',\'"joe"\']::JSON[]'
              });
          });

          if (current.dialect.supports.JSONB) {
            test('array of JSONB', function () {
              expectsql(sql.escape([
                { some: 'nested', more: { nested: true }, answer: 42 },
                43,
                'joe'
              ], { type: DataTypes.ARRAY(DataTypes.JSONB) }), {
                  postgres: 'ARRAY[\'{"some":"nested","more":{"nested":true},"answer":42}\',\'43\',\'"joe"\']::JSONB[]'
                });
            });
          }
        }
      });

      suite('path extraction', function () {
        test('condition object', function () {
          expectsql(sql.whereItemQuery(undefined, Sequelize.json({ id: 1 })), {
            postgres: `("id"#>>'{}') = '1'`,
            sqlite: "json_extract(`id`, '$') = '1'"
          });
        });

        test('nested condition object', function () {
          expectsql(sql.whereItemQuery(undefined, Sequelize.json({ profile: { id: 1 } })), {
            postgres: `("profile"#>>'{id}') = '1'`,
            sqlite: "json_extract(`profile`, '$.id') = '1'"
          });
        });

        test('multiple condition object', function () {
          expectsql(sql.whereItemQuery(undefined, Sequelize.json({ property: { value: 1 }, another: { value: 'string' } })), {
            postgres: `("property"#>>'{value}') = '1' AND ("another"#>>'{value}') = 'string'`,
            sqlite: "json_extract(`property`, '$.value') = '1' AND json_extract(`another`, '$.value') = 'string'"
          });
        });

        test('dot notaion', function () {
          expectsql(sql.whereItemQuery(Sequelize.json('profile.id'), '1'), {
            postgres: `("profile"#>>'{id}') = '1'`,
            sqlite: "json_extract(`profile`, '$.id') = '1'"
          });
        });

        test('column named "json"', function () {
          expectsql(sql.whereItemQuery(Sequelize.json('json'), '{}'), {
            postgres: `("json"#>>'{}') = '{}'`,
            sqlite: "json_extract(`json`, '$') = '{}'"
          });
        });
      });

      suite('raw json query', function () {
        if (current.dialect.name === 'postgres') {
          test('#>> operator', function () {
            expectsql(sql.whereItemQuery(Sequelize.json(`("data"#>>'{id}')`), 'id'), {
              postgres: `("data"#>>'{id}') = 'id'`
            });
          });
        }

        test('json function', function () {
          expectsql(sql.handleSequelizeMethod(Sequelize.json(`json('{"profile":{"name":"david"}}')`)), {
            default: `json('{"profile":{"name":"david"}}')`
          });
        });

        test('nested json functions', function () {
          expectsql(sql.handleSequelizeMethod(Sequelize.json(`json_extract(json_object('{"profile":null}'), "profile")`)), {
            default: `json_extract(json_object('{"profile":null}'), "profile")`
          });
        });

        test('escaped string argument', function () {
          expectsql(sql.handleSequelizeMethod(Sequelize.json(`json('{"quote":{"single":"''","double":""""},"parenthesis":"())("}')`)), {
            default: `json('{"quote":{"single":"''","double":""""},"parenthesis":"())("}')`
          });
        });

        test(`unbalnced statement`, function () {
          expect(() => sql.handleSequelizeMethod(Sequelize.json('json())'))).to.throw();
          expect(() => sql.handleSequelizeMethod(Sequelize.json('json_extract(json()'))).to.throw();
        });

        test('separator injection', function () {
          expect(() => sql.handleSequelizeMethod(Sequelize.json('json(; DELETE YOLO INJECTIONS; -- )'))).to.throw();
          expect(() => sql.handleSequelizeMethod(Sequelize.json('json(); DELETE YOLO INJECTIONS; -- '))).to.throw();
        });
>>>>>>> 943bdf23
      });
    });
  });
}<|MERGE_RESOLUTION|>--- conflicted
+++ resolved
@@ -11,15 +11,11 @@
 
 // Notice: [] will be replaced by dialect specific tick/quote character when there is not dialect specific expectation but only a default expectation
 if (current.dialect.supports.JSON) {
-<<<<<<< HEAD
   const type = DataTypes[current.dialect.name].JSON ?
     new DataTypes[current.dialect.name].JSON() :
     new DataTypes.JSON();
 
-  suite(Support.getTestDialectTeaser('SQL'), function() {
-=======
   suite(Support.getTestDialectTeaser('SQL'), function () {
->>>>>>> 943bdf23
     suite('JSON', function () {
       suite('escape', function () {
         test('plain string', function () {
@@ -60,32 +56,12 @@
           });
         });
 
-<<<<<<< HEAD
-        if (current.dialect.name === 'postgres') {
-=======
         if (current.dialect.supports.ARRAY) {
->>>>>>> 943bdf23
           test('array of JSON', function () {
             expectsql(sql.escape([
               { some: 'nested', more: { nested: true }, answer: 42 },
               43,
               'joe'
-<<<<<<< HEAD
-            ], { type: DataTypes.ARRAY(DataTypes.JSON)}), {
-              postgres: 'ARRAY[\'{"some":"nested","more":{"nested":true},"answer":42}\',\'43\',\'"joe"\']::JSON[]'
-            });
-          });
-          test('array of JSONB', function () {
-            expectsql(sql.escape([
-              { some: 'nested', more: { nested: true }, answer: 42 },
-              43,
-              'joe'
-            ], { type: DataTypes.ARRAY(DataTypes.JSONB)}), {
-              postgres: 'ARRAY[\'{"some":"nested","more":{"nested":true},"answer":42}\',\'43\',\'"joe"\']::JSONB[]'
-            });
-          });
-        }
-=======
             ], { type: DataTypes.ARRAY(DataTypes.JSON) }), {
                 postgres: 'ARRAY[\'{"some":"nested","more":{"nested":true},"answer":42}\',\'43\',\'"joe"\']::JSON[]'
               });
@@ -109,35 +85,40 @@
         test('condition object', function () {
           expectsql(sql.whereItemQuery(undefined, Sequelize.json({ id: 1 })), {
             postgres: `("id"#>>'{}') = '1'`,
-            sqlite: "json_extract(`id`, '$') = '1'"
+            sqlite: "json_extract(`id`, '$') = '1'",
+            mysql: "`id`->>'$.' = '1'"
           });
         });
 
         test('nested condition object', function () {
           expectsql(sql.whereItemQuery(undefined, Sequelize.json({ profile: { id: 1 } })), {
             postgres: `("profile"#>>'{id}') = '1'`,
-            sqlite: "json_extract(`profile`, '$.id') = '1'"
+            sqlite: "json_extract(`profile`, '$.id') = '1'",
+            mysql: "`profile`->>'$.id' = '1'"
           });
         });
 
         test('multiple condition object', function () {
           expectsql(sql.whereItemQuery(undefined, Sequelize.json({ property: { value: 1 }, another: { value: 'string' } })), {
             postgres: `("property"#>>'{value}') = '1' AND ("another"#>>'{value}') = 'string'`,
-            sqlite: "json_extract(`property`, '$.value') = '1' AND json_extract(`another`, '$.value') = 'string'"
+            sqlite: "json_extract(`property`, '$.value') = '1' AND json_extract(`another`, '$.value') = 'string'",
+            mysql: "`property`->>'$.value' = '1' and `another`->>'$.value' = 'string'"
           });
         });
 
-        test('dot notaion', function () {
+        test('dot notation', function () {
           expectsql(sql.whereItemQuery(Sequelize.json('profile.id'), '1'), {
             postgres: `("profile"#>>'{id}') = '1'`,
-            sqlite: "json_extract(`profile`, '$.id') = '1'"
+            sqlite: "json_extract(`profile`, '$.id') = '1'",
+            mysql: "`profile`->>'$.id' = '1'"
           });
         });
 
         test('column named "json"', function () {
           expectsql(sql.whereItemQuery(Sequelize.json('json'), '{}'), {
             postgres: `("json"#>>'{}') = '{}'`,
-            sqlite: "json_extract(`json`, '$') = '{}'"
+            sqlite: "json_extract(`json`, '$') = '{}'",
+            mysql: "`json`->>'$.' = '{}'"
           });
         });
       });
@@ -151,34 +132,35 @@
           });
         }
 
-        test('json function', function () {
-          expectsql(sql.handleSequelizeMethod(Sequelize.json(`json('{"profile":{"name":"david"}}')`)), {
-            default: `json('{"profile":{"name":"david"}}')`
+        if (current.dialect.name !== 'mysql') {
+          test('json function', function () {
+            expectsql(sql.handleSequelizeMethod(Sequelize.json(`json('{"profile":{"name":"david"}}')`)), {
+              default: `json('{"profile":{"name":"david"}}')`
+            });
           });
-        });
 
-        test('nested json functions', function () {
-          expectsql(sql.handleSequelizeMethod(Sequelize.json(`json_extract(json_object('{"profile":null}'), "profile")`)), {
-            default: `json_extract(json_object('{"profile":null}'), "profile")`
+          test('nested json functions', function () {
+            expectsql(sql.handleSequelizeMethod(Sequelize.json(`json_extract(json_object('{"profile":null}'), "profile")`)), {
+              default: `json_extract(json_object('{"profile":null}'), "profile")`
+            });
           });
-        });
 
-        test('escaped string argument', function () {
-          expectsql(sql.handleSequelizeMethod(Sequelize.json(`json('{"quote":{"single":"''","double":""""},"parenthesis":"())("}')`)), {
-            default: `json('{"quote":{"single":"''","double":""""},"parenthesis":"())("}')`
+          test('escaped string argument', function () {
+            expectsql(sql.handleSequelizeMethod(Sequelize.json(`json('{"quote":{"single":"''","double":""""},"parenthesis":"())("}')`)), {
+              default: `json('{"quote":{"single":"''","double":""""},"parenthesis":"())("}')`
+            });
           });
-        });
 
-        test(`unbalnced statement`, function () {
-          expect(() => sql.handleSequelizeMethod(Sequelize.json('json())'))).to.throw();
-          expect(() => sql.handleSequelizeMethod(Sequelize.json('json_extract(json()'))).to.throw();
-        });
+          test(`unbalnced statement`, function () {
+            expect(() => sql.handleSequelizeMethod(Sequelize.json('json())'))).to.throw();
+            expect(() => sql.handleSequelizeMethod(Sequelize.json('json_extract(json()'))).to.throw();
+          });
 
-        test('separator injection', function () {
-          expect(() => sql.handleSequelizeMethod(Sequelize.json('json(; DELETE YOLO INJECTIONS; -- )'))).to.throw();
-          expect(() => sql.handleSequelizeMethod(Sequelize.json('json(); DELETE YOLO INJECTIONS; -- '))).to.throw();
-        });
->>>>>>> 943bdf23
+          test('separator injection', function () {
+            expect(() => sql.handleSequelizeMethod(Sequelize.json('json(; DELETE YOLO INJECTIONS; -- )'))).to.throw();
+            expect(() => sql.handleSequelizeMethod(Sequelize.json('json(); DELETE YOLO INJECTIONS; -- '))).to.throw();
+          });
+        }
       });
     });
   });
