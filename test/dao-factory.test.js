--- conflicted
+++ resolved
@@ -1550,142 +1550,10 @@
     })
   })
 
-<<<<<<< HEAD
   describe('find', function() {
     it('supports transactions', function(done) {
       Support.prepareTransactionTest(this.sequelize, function(sequelize) {
         var User = sequelize.define('User', { username: Sequelize.STRING })
-=======
-  describe('special where conditions/smartWhere object', function() {
-    beforeEach(function(done) {
-      var self = this
-
-      this.User.bulkCreate([
-        {username: 'boo',  intVal: 5,    theDate: '2013-01-01 12:00'},
-        {username: 'boo2', intVal: 10,   theDate: '2013-01-10 12:00'},
-        {username: 'boo3', intVal: null, theDate: null}
-      ]).success(function(user2) {
-        done()
-      })
-    })
-
-    it('should be able to find rows where attribute is in a list of values', function (done) {
-      this.User.findAll({
-        where: {
-          username: ['boo', 'boo2', 'boo3']
-        }
-      }).success(function(users){
-        expect(users).to.have.length(3);
-        done()
-      });
-    })
-
-    it('should not break when trying to find rows using an array of primary keys', function (done) {
-      this.User.findAll({
-        where: {
-          id: [1, 2, 3, 4]
-        }
-      }).success(function(users){
-        expect(users).to.have.length(3)
-        done();
-      });
-    })
-
-    it('should be able to find a row using like', function(done) {
-      this.User.findAll({
-        where: {
-          username: {
-            like: '%2'
-          }
-        }
-      }).success(function(users) {
-        expect(users).to.be.an.instanceof(Array)
-        expect(users).to.have.length(1)
-        expect(users[0].username).to.equal('boo2')
-        expect(users[0].intVal).to.equal(10)
-        done()
-      })
-    })
-
-    it('should be able to find a row using not like', function(done) {
-      this.User.findAll({
-        where: {
-          username: {
-            nlike: '%2'
-          }
-        }
-      }).success(function(users) {
-        expect(users).to.be.an.instanceof(Array)
-        expect(users).to.have.length(2)
-        expect(users[0].username).to.equal('boo')
-        expect(users[0].intVal).to.equal(5)
-        expect(users[1].username).to.equal('boo3')
-        expect(users[1].intVal).to.equal(null)
-        done()
-      })
-    })
-
-    it('should be able to find a row between a certain date using the between shortcut', function(done) {
-      this.User.findAll({
-        where: {
-          theDate: {
-            '..': ['2013-01-02', '2013-01-11']
-          }
-        }
-      }).success(function(users) {
-        expect(users).to.have.length(1)
-        expect(users[0].username).to.equal('boo2')
-        expect(users[0].intVal).to.equal(10)
-        done()
-      })
-    })
-
-    it('should be able to find a row not between a certain integer using the not between shortcut', function(done) {
-      this.User.findAll({
-        where: {
-          intVal: {
-            '!..': [8, 10]
-          }
-        }
-      }).success(function(users) {
-        expect(users).to.have.length(1)
-        expect(users[0].username).to.equal('boo')
-        expect(users[0].intVal).to.equal(5)
-        done()
-      })
-    })
-
-    it('should be able to handle false/true values just fine...', function(done) {
-      var User = this.User
-        , escapeChar = (dialect === "postgres") ? '"' : '`'
-
-      User.bulkCreate([
-        {username: 'boo5', aBool: false},
-        {username: 'boo6', aBool: true}
-      ]).success(function() {
-        User.all({where: [escapeChar + 'aBool' + escapeChar + ' = ?', false]}).success(function(users) {
-          expect(users).to.have.length(1)
-          expect(users[0].username).to.equal('boo5')
-
-          User.all({where: [escapeChar + 'aBool' + escapeChar + ' = ?', true]}).success(function(_users) {
-            expect(_users).to.have.length(1)
-            expect(_users[0].username).to.equal('boo6')
-            done()
-          })
-        })
-      })
-    })
-
-    it('should be able to handle false/true values through associations as well...', function(done) {
-      var User = this.User
-        , escapeChar = (dialect === "postgres") ? '"' : '`'
-      var Passports = this.sequelize.define('Passports', {
-        isActive: Sequelize.BOOLEAN
-      })
-
-      User.hasMany(Passports)
-      Passports.belongsTo(User)
->>>>>>> 78e20e5c
 
         User.sync({ force: true }).success(function() {
           sequelize.transaction(function(t) {
@@ -1706,263 +1574,6 @@
       })
     })
 
-<<<<<<< HEAD
-=======
-    it('should be able to return a record with primaryKey being null for new inserts', function(done) {
-      var Session = this.sequelize.define('Session', {
-          token: { type: DataTypes.TEXT, allowNull: false },
-          lastUpdate: { type: DataTypes.DATE, allowNull: false }
-        }, {
-            charset: 'utf8',
-            collate: 'utf8_general_ci',
-            omitNull: true
-          })
-
-        , User = this.sequelize.define('User', {
-            name: { type: DataTypes.STRING, allowNull: false, unique: true },
-            password: { type: DataTypes.STRING, allowNull: false },
-            isAdmin: { type: DataTypes.BOOLEAN, allowNull: false, defaultValue: false }
-          }, {
-            charset: 'utf8',
-            collate: 'utf8_general_ci'
-          })
-
-      User.hasMany(Session, { as: 'Sessions' })
-      Session.belongsTo(User)
-
-      Session.sync({ force: true }).success(function() {
-        User.sync({ force: true }).success(function() {
-          User.create({name: 'Name1', password: '123', isAdmin: false}).success(function(user) {
-            var sess = Session.build({
-              lastUpdate: new Date(),
-              token: '123'
-            })
-
-            user.addSession(sess).success(function(u) {
-              expect(u.token).to.equal('123')
-              done()
-            })
-          })
-        })
-      })
-    })
-
-    it('should be able to find a row between a certain date', function(done) {
-      this.User.findAll({
-        where: {
-          theDate: {
-            between: ['2013-01-02', '2013-01-11']
-          }
-        }
-      }).success(function(users) {
-        expect(users).to.have.length(1)
-        expect(users[0].username).to.equal('boo2')
-        expect(users[0].intVal).to.equal(10)
-        done()
-      })
-    })
-
-    it('should be able to find a row between a certain date and an additional where clause', function(done) {
-      this.User.findAll({
-        where: {
-          theDate: {
-            between: ['2013-01-02', '2013-01-11']
-          },
-          intVal: 10
-        }
-      }).success(function(users) {
-        expect(users).to.have.length(1)
-        expect(users[0].username).to.equal('boo2')
-        expect(users[0].intVal).to.equal(10)
-        done()
-      })
-    })
-
-    it('should be able to find a row not between a certain integer', function(done) {
-      this.User.findAll({
-        where: {
-          intVal: {
-            nbetween: [8, 10]
-          }
-        }
-      }).success(function(users) {
-        expect(users).to.have.length(1)
-        expect(users[0].username).to.equal('boo')
-        expect(users[0].intVal).to.equal(5)
-        done()
-      })
-    })
-
-    it('should be able to find a row using not between and between logic', function(done) {
-      this.User.findAll({
-        where: {
-          theDate: {
-            between: ['2012-12-10', '2013-01-02'],
-            nbetween: ['2013-01-04', '2013-01-20']
-          }
-        }
-      }).success(function(users) {
-        expect(users).to.have.length(1)
-        expect(users[0].username).to.equal('boo')
-        expect(users[0].intVal).to.equal(5)
-        done()
-      })
-    })
-
-    it('should be able to find a row using not between and between logic with dates', function(done) {
-      this.User.findAll({
-        where: {
-          theDate: {
-            between: [new Date('2012-12-10'), new Date('2013-01-02')],
-            nbetween: [new Date('2013-01-04'), new Date('2013-01-20')]
-          }
-        }
-      }).success(function(users) {
-        expect(users).to.have.length(1)
-        expect(users[0].username).to.equal('boo')
-        expect(users[0].intVal).to.equal(5)
-        done()
-      })
-    })
-
-    it('should be able to find a row using greater than or equal to logic with dates', function(done) {
-      this.User.findAll({
-        where: {
-          theDate: {
-            gte: new Date('2013-01-09')
-          }
-        }
-      }).success(function(users) {
-        expect(users).to.have.length(1)
-        expect(users[0].username).to.equal('boo2')
-        expect(users[0].intVal).to.equal(10)
-        done()
-      })
-    })
-
-    it('should be able to find a row using greater than or equal to', function(done) {
-      this.User.find({
-        where: {
-          intVal: {
-            gte: 6
-          }
-        }
-      }).success(function(user) {
-        expect(user.username).to.equal('boo2')
-        expect(user.intVal).to.equal(10)
-        done()
-      })
-    })
-
-    it('should be able to find a row using greater than', function(done) {
-      this.User.find({
-        where: {
-          intVal: {
-            gt: 5
-          }
-        }
-      }).success(function(user) {
-        expect(user.username).to.equal('boo2')
-        expect(user.intVal).to.equal(10)
-        done()
-      })
-    })
-
-    it('should be able to find a row using lesser than or equal to', function(done) {
-      this.User.find({
-        where: {
-          intVal: {
-            lte: 5
-          }
-        }
-      }).success(function(user) {
-        expect(user.username).to.equal('boo')
-        expect(user.intVal).to.equal(5)
-        done()
-      })
-    })
-
-    it('should be able to find a row using lesser than', function(done) {
-      this.User.find({
-        where: {
-          intVal: {
-            lt: 6
-          }
-        }
-      }).success(function(user) {
-        expect(user.username).to.equal('boo')
-        expect(user.intVal).to.equal(5)
-        done()
-      })
-    })
-
-    it('should have no problem finding a row using lesser and greater than', function(done) {
-      this.User.findAll({
-        where: {
-          intVal: {
-            lt: 6,
-            gt: 4
-          }
-        }
-      }).success(function(users) {
-        expect(users).to.have.length(1)
-        expect(users[0].username).to.equal('boo')
-        expect(users[0].intVal).to.equal(5)
-        done()
-      })
-    })
-
-    it('should be able to find a row using not equal to logic', function(done) {
-      this.User.find({
-        where: {
-          intVal: {
-            ne: 10
-          }
-        }
-      }).success(function(user) {
-        expect(user.username).to.equal('boo')
-        expect(user.intVal).to.equal(5)
-        done()
-      })
-    })
-
-    it('should be able to find a row using not equal to null logic', function(done) {
-      this.User.findAll({
-        where: {
-          intVal: {
-            ne: null
-          }
-        }
-      }).success(function(users) {
-        expect(users).to.have.length(2)
-        expect(users[0].username).to.equal('boo')
-        expect(users[0].intVal).to.equal(5)
-        expect(users[1].username).to.equal('boo2')
-        expect(users[1].intVal).to.equal(10)
-        done()
-      })
-    })
-
-    it('should be able to find multiple users with any of the special where logic properties', function(done) {
-      this.User.findAll({
-        where: {
-          intVal: {
-            lte: 10
-          }
-        }
-      }).success(function(users) {
-        expect(users).to.have.length(2)
-        expect(users[0].username).to.equal('boo')
-        expect(users[0].intVal).to.equal(5)
-        expect(users[1].username).to.equal('boo2')
-        expect(users[1].intVal).to.equal(10)
-        done()
-      })
-    })
-  })
-
-  describe('find', function() {
->>>>>>> 78e20e5c
     describe('general / basic function', function() {
       beforeEach(function(done) {
         var self = this
