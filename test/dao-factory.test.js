--- conflicted
+++ resolved
@@ -3612,12 +3612,7 @@
       Post.sync().on('sql', function(sql) {
         if (dialect === 'postgres') {
           expect(sql).to.match(/"authorId" INTEGER REFERENCES "authors" \("id"\)/)
-<<<<<<< HEAD
-        }
-        else if (dialect === 'mysql' || dialect === 'mariadb') {
-=======
-        } else if (dialect === 'mysql') {
->>>>>>> 94ec0379
+        } else if (dialect === 'mysql' || dialect === 'mariadb') {
           expect(sql).to.match(/FOREIGN KEY \(`authorId`\) REFERENCES `authors` \(`id`\)/)
         } else if (dialect === 'sqlite') {
           expect(sql).to.match(/`authorId` INTEGER REFERENCES `authors` \(`id`\)/)
@@ -3646,12 +3641,7 @@
       Post.sync().on('sql', function(sql) {
         if (dialect === 'postgres') {
           expect(sql).to.match(/"authorId" INTEGER REFERENCES "authors" \("id"\)/)
-<<<<<<< HEAD
-        }
-        else if (dialect === 'mysql' || dialect === 'mariadb') {
-=======
-        } else if (dialect === 'mysql') {
->>>>>>> 94ec0379
+        } else if (dialect === 'mysql' || dialect === 'mariadb') {
           expect(sql).to.match(/FOREIGN KEY \(`authorId`\) REFERENCES `authors` \(`id`\)/)
         } else if (dialect === 'sqlite') {
           expect(sql).to.match(/`authorId` INTEGER REFERENCES `authors` \(`id`\)/)
@@ -3690,15 +3680,9 @@
       }).error(function(err) {
         if (dialect === 'mysql') {
           expect(err.message).to.match(/ER_CANNOT_ADD_FOREIGN|ER_CANT_CREATE_TABLE/)
-<<<<<<< HEAD
-        }
-        else if (dialect === 'mariadb') {
+        } else if (dialect === 'mariadb') {
           expect(err.message).to.match(/Can\'t create table/)
-        }
-        else if (dialect === 'sqlite') {
-=======
         } else if (dialect === 'sqlite') {
->>>>>>> 94ec0379
           // the parser should not end up here ... see above
           expect(1).to.equal(2)
         } else if (dialect === 'postgres') {
