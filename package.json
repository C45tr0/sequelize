--- conflicted
+++ resolved
@@ -35,14 +35,10 @@
     "validator": "1.1.1",
     "moment": "~1.7.0",
     "commander": "~0.6.0",
-<<<<<<< HEAD
-    "generic-pool": "1.0.9",
     "dottie": "0.0.6-1",
-    "toposort-class": "0.1.4"
-=======
+    "toposort-class": "0.1.4",
     "generic-pool": "2.0.3",
     "dottie": "0.0.6-1"
->>>>>>> b348b17c
   },
   "devDependencies": {
     "jasmine-node": "1.5.0",
