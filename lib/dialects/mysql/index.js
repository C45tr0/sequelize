'use strict';

const _ = require('lodash');
const AbstractDialect = require('../abstract');
const ConnectionManager = require('./connection-manager');
const Query = require('./query');
const QueryGenerator = require('./query-generator');
const DataTypes = require('../../data-types').mysql;

class MysqlDialect extends AbstractDialect {
  constructor(sequelize) {
    super();
    this.sequelize = sequelize;
    this.connectionManager = new ConnectionManager(this, sequelize);
    this.QueryGenerator = _.extend({}, QueryGenerator, {
      options: sequelize.options,
      _dialect: this,
      sequelize
    });
  }
}

MysqlDialect.prototype.supports = _.merge(_.cloneDeep(AbstractDialect.prototype.supports), {
  'VALUES ()': true,
  'LIMIT ON UPDATE': true,
  'IGNORE': ' IGNORE',
  lock: true,
  forShare: 'LOCK IN SHARE MODE',
  index: {
    collate: false,
    length: true,
    parser: true,
    type: true,
    using: 1
  },
  constraints: {
    dropConstraint: false,
    check: false
  },
  ignoreDuplicates: ' IGNORE',
  updateOnDuplicate: true,
  indexViaAlter: true,
  NUMERIC: true,
  GEOMETRY: true,
<<<<<<< HEAD
  JSON: true
=======
  REGEXP: true
>>>>>>> 85ee83d9
});

ConnectionManager.prototype.defaultVersion = '5.6.0';
MysqlDialect.prototype.Query = Query;
MysqlDialect.prototype.QueryGenerator = QueryGenerator;
MysqlDialect.prototype.DataTypes = DataTypes;
MysqlDialect.prototype.name = 'mysql';
MysqlDialect.prototype.TICK_CHAR = '`';
MysqlDialect.prototype.TICK_CHAR_LEFT = MysqlDialect.prototype.TICK_CHAR;
MysqlDialect.prototype.TICK_CHAR_RIGHT = MysqlDialect.prototype.TICK_CHAR;

module.exports = MysqlDialect;<|MERGE_RESOLUTION|>--- conflicted
+++ resolved
@@ -42,11 +42,8 @@
   indexViaAlter: true,
   NUMERIC: true,
   GEOMETRY: true,
-<<<<<<< HEAD
-  JSON: true
-=======
+  JSON: true,
   REGEXP: true
->>>>>>> 85ee83d9
 });
 
 ConnectionManager.prototype.defaultVersion = '5.6.0';
