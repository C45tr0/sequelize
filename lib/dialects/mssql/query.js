'use strict';

var Utils = require('../../utils')
  , AbstractQuery = require('../abstract/query')
  , sequelizeErrors = require('../../errors.js')
  , parserStore = require('../parserStore')('mssql');

var Query = function(connection, sequelize, options) {
  this.connection = connection;
  this.instance = options.instance;
  this.model = options.model;
  this.sequelize = sequelize;
  this.options = Utils._.extend({
    logging: console.log,
    plain: false,
    raw: false
  }, options || {});

  this.checkLoggingOption();
};

Utils.inherit(Query, AbstractQuery);

Query.prototype.getInsertIdField = function() {
  return 'id';
};

Query.formatBindParameters = AbstractQuery.formatBindParameters;
Query.prototype.run = function(sql, parameters) {
  var self = this;
  this.sql = sql;

<<<<<<< HEAD
  //do we need benchmark for this query execution
  var benchmark = this.sequelize.options.benchmark || this.options.benchmark;

  if (!benchmark) {
    this.sequelize.log('Executing (' + (this.connection.uuid || 'default') + '): ' + this.sql, this.options);
  } else {
    var queryBegin = (new Date()).getTime();
  }
=======
  this.sequelize.log('Executing (' + (this.connection.uuid || 'default') + '): ' + this.sql, this.options);
>>>>>>> 9d99adc2

  var promise = new Utils.Promise(function(resolve, reject) {
      // TRANSACTION SUPPORT
      if (Utils._.contains(self.sql, 'BEGIN TRANSACTION')) {
        self.connection.beginTransaction(function(err) {
          if (!!err) {
            reject(self.formatError(err));
          } else {
            resolve(self.formatResults());
          }
        } /* name, isolation_level */);
      } else if (Utils._.contains(self.sql, 'COMMIT TRANSACTION')) {
        self.connection.commitTransaction(function(err) {
          if (!!err) {
            reject(self.formatError(err));
          } else {
            resolve(self.formatResults());
          }
        });
      } else if (Utils._.contains(self.sql, 'ROLLBACK TRANSACTION')) {
        self.connection.rollbackTransaction(function(err) {
          if (!!err) {
            reject(self.formatError(err));
          } else {
            resolve(self.formatResults());
          }
        });
      } else {
        // QUERY SUPPORT
        var results = [];

        var request = new self.connection.lib.Request(self.sql, function(err) {
<<<<<<< HEAD

          if (benchmark) {
            self.sequelize.log('Executed (' + (self.connection.uuid || 'default') + '): ' + self.sql + ' in ' + ((new Date()).getTime() - queryBegin) + 'ms', self.options);
          }

=======
>>>>>>> 9d99adc2
          if (err) {
            err.sql = sql;
            reject(self.formatError(err));
          } else {
            resolve(self.formatResults(results));
          }
        });

        request.on('row', function(columns) {
          var row = {};
          columns.forEach(function(column) {
            var typeid = column.metadata.type.id
              , value = column.value
              , parse = parserStore.get(typeid);

            if (value !== null & !!parse) {
              value = parse(value);
            }
            row[column.metadata.colName] = value;
          });

          results.push(row);
        });

        self.connection.execSql(request);
      }
  });

  return promise;
};

/**
 * High level function that handles the results of a query execution.
 *
 *
 * Example:
 *  query.formatResults([
 *    {
 *      id: 1,              // this is from the main table
 *      attr2: 'snafu',     // this is from the main table
 *      Tasks.id: 1,        // this is from the associated table
 *      Tasks.title: 'task' // this is from the associated table
 *    }
 *  ])
 *
 * @param {Array} data - The result of the query execution.
 */
Query.prototype.formatResults = function(data) {
  var result = this.instance;
  if (this.isInsertQuery(data)) {
    this.handleInsertQuery(data);

    if (!this.instance) {
      if (this.options.plain) {
        // NOTE: super contrived. This just passes the newly added query-interface
        //       test returning only the PK. There isn't a way in MSSQL to identify
        //       that a given return value is the PK, and we have no schema information
        //       because there was no calling Model.
        var record = data[0];
        result = record[Object.keys(record)[0]];
      } else {
        result = data;
      }
    }
  }

  if (this.isShowTablesQuery()) {
    result = this.handleShowTablesQuery(data);
  } else if (this.isDescribeQuery()) {
    result = {};
    data.forEach(function(_result) {
      if (_result.Default) {
        _result.Default = _result.Default.replace("('",'').replace("')",'').replace(/'/g,''); /* jshint ignore: line */
      }

      result[_result.Name] = {
        type: _result.Type.toUpperCase(),
        allowNull: (_result.IsNull === 'YES' ? true : false),
        defaultValue: _result.Default,
        primaryKey: _result.Constraint === 'PRIMARY KEY'
      };
    });
  } else if (this.isShowIndexesQuery()) {
    result = this.handleShowIndexesQuery(data);
  } else if (this.isSelectQuery()) {
    result = this.handleSelectQuery(data);
  } else if (this.isCallQuery()) {
    result = data[0];
  } else if (this.isBulkUpdateQuery()) {
    result = data.length;
  } else if (this.isBulkDeleteQuery()){
    result = data[0] && data[0].AFFECTEDROWS;
  } else if (this.isVersionQuery()) {
    result = data[0].version;
  } else if (this.isForeignKeysQuery()) {
    result = data;
  } else if (this.isRawQuery()) {
    // MSSQL returns row data and metadata (affected rows etc) in a single object - let's standarize it, sorta
    result = [data, data];
   }

  return result;
};

Query.prototype.handleShowTablesQuery = function(results) {
  return results.map(function(resultSet) {
    return {
      tableName: resultSet.TABLE_NAME,
      schema: resultSet.TABLE_SCHEMA
    };
  });
};

Query.prototype.formatError = function (err) {
  var match;
  match = err.message.match(/Violation of UNIQUE KEY constraint '((.|\s)*)'. Cannot insert duplicate key in object '.*'. The duplicate key value is \((.*)\)./);
  match = match || err.message.match(/Cannot insert duplicate key row in object .* with unique index '(.*)'/);
  if (match && match.length > 1) {
    var fields = {}
      , message = 'Validation error'
      , uniqueKey = this.model && this.model.uniqueKeys[match[1]];

    if (uniqueKey && !!uniqueKey.msg) {
      message = uniqueKey.msg;
    }
    if (!!match[2]) {
      var values = match[2].split(',').map(Function.prototype.call, String.prototype.trim);
      if (!!uniqueKey) {
        fields = Utils._.zipObject(uniqueKey.fields, values);
      } else {
        fields[match[1]] = match[2];
      }
    }

    var errors = [];
    var self = this;
    Utils._.forOwn(fields, function(value, field) {
      errors.push(new sequelizeErrors.ValidationErrorItem(
        self.getUniqueConstraintErrorMessage(field),
        'unique violation', field, value));
    });

    return new sequelizeErrors.UniqueConstraintError({
      message: message,
      errors: errors,
      parent: err,
      fields: fields
    });
  }

  match = err.message.match(/Failed on step '(.*)'.Could not create constraint. See previous errors./) ||
          err.message.match(/The DELETE statement conflicted with the REFERENCE constraint "(.*)". The conflict occurred in database "(.*)", table "(.*)", column '(.*)'./) ||
          err.message.match(/The INSERT statement conflicted with the FOREIGN KEY constraint "(.*)". The conflict occurred in database "(.*)", table "(.*)", column '(.*)'./) ||
          err.message.match(/The UPDATE statement conflicted with the FOREIGN KEY constraint "(.*)". The conflict occurred in database "(.*)", table "(.*)", column '(.*)'./);
  if (match && match.length > 0) {
    return new sequelizeErrors.ForeignKeyConstraintError({
      fields: null,
      index: match[1],
      parent: err
    });
  }

  return new sequelizeErrors.DatabaseError(err);
};

Query.prototype.isShowOrDescribeQuery = function() {
  var result = false;

  result = result || (this.sql.toLowerCase().indexOf("select c.column_name as 'name', c.data_type as 'type', c.is_nullable as 'isnull'") === 0); /* jshint ignore: line */
  result = result || (this.sql.toLowerCase().indexOf('select tablename = t.name, name = ind.name,') === 0);
  result = result || (this.sql.toLowerCase().indexOf('exec sys.sp_helpindex @objname') === 0);

  return result;
};

Query.prototype.isShowIndexesQuery = function () {
  return this.sql.toLowerCase().indexOf('exec sys.sp_helpindex @objname') === 0;
};

Query.prototype.handleShowIndexesQuery = function (data) {
  // Group by index name, and collect all fields
  data = Utils._.foldl(data, function (acc, item) {
    if (!(item.index_name in acc)) {
      acc[item.index_name] = item;
      item.fields = [];
    }

    Utils._.forEach(item.index_keys.split(','), function(column) {
      var columnName = column.trim();
      if (columnName.indexOf('(-)') !== -1) {
        columnName = columnName.replace('(-)','');
      }

      acc[item.index_name].fields.push({
        attribute: columnName,
        length: undefined,
        order: (column.indexOf('(-)') !== -1 ? 'DESC' : 'ASC'),
        collate: undefined
      });
    });
    delete item.index_keys;
    return acc;
  }, {});

  return Utils._.map(data, function(item) {
    return {
      primary: (item.index_name.toLowerCase().indexOf('pk') === 0),
      fields: item.fields,
      name: item.index_name,
      tableName: undefined,
      unique: (item.index_description.toLowerCase().indexOf('unique') !== -1),
      type: undefined,
    };
  });
};

Query.prototype.handleInsertQuery = function(results, metaData) {
  if (this.instance) {
    // add the inserted row id to the instance
    var autoIncrementField = this.model.autoIncrementField
      , autoIncrementFieldAlias = null
      , id = null;

    if (this.model.rawAttributes.hasOwnProperty(autoIncrementField) &&
        this.model.rawAttributes[autoIncrementField].field !== undefined)
      autoIncrementFieldAlias = this.model.rawAttributes[autoIncrementField].field ;

    id = id || (results && results[0][this.getInsertIdField()]);
    id = id || (metaData && metaData[this.getInsertIdField()]);
    id = id || (results && results[0][autoIncrementField]);
    id = id || (autoIncrementFieldAlias && results && results[0][autoIncrementFieldAlias]);

    this.instance[autoIncrementField] = id;
  }
};

module.exports = Query;<|MERGE_RESOLUTION|>--- conflicted
+++ resolved
@@ -30,18 +30,14 @@
   var self = this;
   this.sql = sql;
 
-<<<<<<< HEAD
   //do we need benchmark for this query execution
   var benchmark = this.sequelize.options.benchmark || this.options.benchmark;
 
   if (!benchmark) {
     this.sequelize.log('Executing (' + (this.connection.uuid || 'default') + '): ' + this.sql, this.options);
   } else {
-    var queryBegin = (new Date()).getTime();
-  }
-=======
-  this.sequelize.log('Executing (' + (this.connection.uuid || 'default') + '): ' + this.sql, this.options);
->>>>>>> 9d99adc2
+    var queryBegin = Date.now();
+  }
 
   var promise = new Utils.Promise(function(resolve, reject) {
       // TRANSACTION SUPPORT
@@ -74,14 +70,11 @@
         var results = [];
 
         var request = new self.connection.lib.Request(self.sql, function(err) {
-<<<<<<< HEAD
 
           if (benchmark) {
-            self.sequelize.log('Executed (' + (self.connection.uuid || 'default') + '): ' + self.sql + ' in ' + ((new Date()).getTime() - queryBegin) + 'ms', self.options);
-          }
-
-=======
->>>>>>> 9d99adc2
+            self.sequelize.log('Executed (' + (self.connection.uuid || 'default') + '): ' + self.sql + ' in ' + (Date.now() - queryBegin) + 'ms', self.options);
+          }
+
           if (err) {
             err.sql = sql;
             reject(self.formatError(err));
