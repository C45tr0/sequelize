--- conflicted
+++ resolved
@@ -40,24 +40,19 @@
   HasOne.prototype.injectGetter = function(obj) {
     var self = this
 
-<<<<<<< HEAD
-    obj[this.accessors.get] = function() {
+    obj[this.accessors.get] = function(params) {
       var id    = this.id
-=======
-    obj[this.accessors.get] = function(params) {
-      var id    = obj.id
->>>>>>> 6ae09c0c
         , where = {}
 
       where[self.identifier] = id
 
-      if(!Utils._.isUndefined(params)) {
-        if(!Utils._.isUndefined(params.attributes)) {
+      if (!Utils._.isUndefined(params)) {
+        if (!Utils._.isUndefined(params.attributes)) {
           params = Utils._.extend({where: where}, params)
         }
+      } else {
+        params = {where: where}
       }
-      else 
-        params = {where: where}
 
       return self.target.find(params)
     }
